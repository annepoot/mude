--- conflicted
+++ resolved
@@ -166,14 +166,8 @@
         self.x_pred = self.x_data if x_pred is None else x_pred
         # self.y_pred = self.f_pred(self.x_train, self.y_train, self.x_pred, **kwargs)
         self.x_truth = self.x_pred if x_truth is None else x_truth
-<<<<<<< HEAD
-        self.y_truth = self.f_truth(self.x_truth, **kwargs)
-        
-        
-=======
         # self.y_truth = self.f_truth(self.x_truth, **kwargs)
 
->>>>>>> 30c898e4
         # Get additional settings like the original plot title and labels
         self.title = settings.get('title', None)
         self.data_label = settings.get('data_label', r'Training data $(x,t)$')
